--- conflicted
+++ resolved
@@ -19,13 +19,9 @@
 using ::testing::Eq;
 using ::testing::AtLeast;
 using ::testing::StrEq;
-<<<<<<< HEAD
 using ::testing::Ne;
 using ::testing::NiceMock;
-=======
-using ::testing::NiceMock;
-using ::testing::Ne;
->>>>>>> 630e2e3a
+
 
 const std::string usedBrokerAddr = "some_broker";
 const std::string usedTopic = "some_topic";
@@ -137,7 +133,6 @@
 }
 
 TEST_F(KafkaDriverEnv, ThreadRunningTest) {
-<<<<<<< HEAD
   NiceMock<KafkaDriverStandIn> drvr;
   EXPECT_CALL(drvr, setStringParam(Ne(drvr.ADStatusMessage), _))
       .Times(AtLeast(0));
@@ -165,29 +160,6 @@
                              StrEq("Brokers down. Attempting reconnection.")))
       .Times(AtLeast(1));
   std::this_thread::sleep_for(std::chrono::milliseconds(2000));
-=======
-    NiceMock<KafkaDriverStandIn> drvr;
-    EXPECT_CALL(drvr, setStringParam(Ne(drvr.ADStatusMessage), _)).Times(AtLeast(0));
-    EXPECT_CALL(drvr, setStringParam(Eq(drvr.ADStatusMessage), _)).Times(Exactly(1));
-    epicsEventSignal(drvr.startEventId_);
-    epicsEventSignal(drvr.stopEventId_);
-    std::this_thread::sleep_for(std::chrono::milliseconds(100));
-}
-
-TEST_F(KafkaDriverEnv, ConnectionStatusUpdateTest) {
-    NiceMock<KafkaDriverStandIn> drvr;
-    int msgIndex = -1;
-    for (auto p : drvr.consumer.GetParams()) {
-        if ("KAFKA_CONNECTION_MESSAGE" == p.desc) {
-            msgIndex = *p.index;
-            break;
-        }
-    }
-    EXPECT_CALL(drvr, setIntegerParam(Ne(msgIndex),_)).Times(testing::AtLeast(0));
-    EXPECT_CALL(drvr, setStringParam(Eq(msgIndex), _)).Times(AtLeast(1));
-    EXPECT_CALL(drvr, setStringParam(Eq(msgIndex), StrEq("Brokers down. Attempting reconnection."))).Times(AtLeast(1));
-    std::this_thread::sleep_for(std::chrono::milliseconds(2000));
->>>>>>> 630e2e3a
 }
 
 TEST_F(KafkaDriverEnv, SetStatsTimeTest) {
